--- conflicted
+++ resolved
@@ -1,497 +1,433 @@
-import logging
-from functools import partial
-from inspect import signature, Parameter
-from typing import Callable, Union, Optional, Literal
-
-from .config_utils import (
-    get_audio_devices,
-    get_camera_device_items,
-    get_voices_dir_for_anonymizer,
-    get_voices_from,
-    get_current_value_and_config_path_for,
-    is_port_valid,
-    is_positive_number,
-    wrap_simple_validate,
-    is_positive_number_and_equal_to_config_path,
-    get_avatars_for_config,
-)
-from ..models.avatar.avatar import RenderAppType
-
-
-_logger = logging.getLogger("gui.config_items")
-
-
-NO_SELECTION: str = "<no selection>"
-""" 
-a dummy label/item-data in case the current config-object has missing or invalid value, i.e. cannot be set to selected
-
-i.e. this label/item-data indicates that the corresponding widget (or its underlying configuration-field) 
-has an invalid value.
-"""
-
-AVATAR_CONVERTER: str = "stream_processing.models.Avatar"
-""" for reference: the configuration value for selecting the avatar-converter (video anonymization) """
-
-
-class ConfigurationItem:
-    """
-    class for specifying configuration items:
-    an access path (in the configuration dictionary) and a list of possible, valid configuration-values
-    (i.e. that can be safely applied to the configuration).
-
-    1. (infinite) Generative configuration values:
-
-    In case the configuration is infinite (or would require a large list/dictionary), and setting the
-    configuration-value is done with an input field (e.g. for entering strings or numbers), the ConfigurationItem
-    should be set with a validator function `is_valid_value(value, config | None) -> bool`.
-
-
-    2. (finite) Closed-list configuration values:
-
-    The configuration-values are either a (string) list, or a dictionary of labels and configuration values.
-    Alternatively, a generator-function can be supplied that creates the configuration-values.
-
-    The configuration-values should be accessed either by `ConfigurationItem.get()` or by
-    `ConfigurationItem.get_latest()`; the latter one updates values with the generator-function,
-    if one was supplied.
-    """
-
-    def __init__(
-        self,
-        configuration_path: list[str],
-        configuration_values: (
-            list[str]
-            | dict[str, any]
-            | Callable[[], Union[list[str], dict[str, any]]]
-            | Callable[[Optional[dict]], Union[list[str], dict[str, any]]]
-            | None
-        ),
-        is_ignore_validation: Optional[Callable[[dict], bool]] = None,
-        is_valid_value: Optional[Callable[[any, Optional[dict]], bool]] = None,
-    ):
-        """
-
-        :param configuration_path: the "path" to the configuration property within the YAML configuration structure
-                                   (each entry in the path list represents 1 hierarchy level, the last being the
-                                    property name itself, e.g. `["video", "use_video"]`)
-        :param configuration_values: the allowed configuration values (also see class comment on more details)
-        :param is_ignore_validation: OPTIONAL helper function that will indicate, if based on the current configuration
-                                     values this configuration item can be ignored
-                                     (i.e. does not require to have a valid value at the moment):  \
-                                     `is_ignore_validation(current_config: Dict) -> bool`
-        :param is_valid_value: OPTIONAL helper function for validating, if the configuration item currently has a valid
-                               value: by default (i.e. if omitted) a valid value will be determined by using the
-                               `configuration_values` parameter; if validation needs special processing (e.g. depends on
-                               other configuration values), it can be implemented by using & setting this helper method:  \
-                               `is_valid_value(current_config: Dict) -> bool`
-        """
-        self.config_path: list[str] = configuration_path
-        self.is_ignore_validation: Optional[Callable[[dict], bool]] = (
-            is_ignore_validation
-        )
-        self.is_valid_value: Optional[Callable[[any, Optional[dict]], bool]] = (
-            is_valid_value
-        )
-        self._create_values_has_no_args: Optional[bool] = None
-        if callable(configuration_values):
-            self.create_values: (
-                Optional[Callable[[], Union[list[str], dict[str, any]]]]
-                | Optional[Callable[[Optional[dict]], Union[list[str], dict[str, any]]]]
-            ) = configuration_values
-            self.config_values: Optional[Union[list[str], dict[str, any]]] = None
-        else:
-            self.create_values: (
-                Optional[Callable[[], Union[list[str], dict[str, any]]]]
-                | Optional[Callable[[Optional[dict]], Union[list[str], dict[str, any]]]]
-            ) = None
-            self.config_values: Optional[Union[list[str], dict[str, any]]] = (
-                configuration_values
-            )
-
-    @staticmethod
-    def _has_non_default_or_named_config_arg(func: Callable) -> bool:
-        """helper to determine, if a `create_values()` function has the (optional) config-parameter or not"""
-        for p in signature(func).parameters.values():
-            # heuristic: if a parameter has name "config", then TRUE
-            if p.name == "config":
-                return True
-            # heuristic: if there is any parameter that has NO default value set, then TRUE
-            if p.default == Parameter.empty:
-                return True
-        return False
-
-    @property
-    def create_values(
-        self,
-    ) -> (
-        Optional[Callable[[], Union[list[str], dict[str, any]]]]
-        | Optional[Callable[[Optional[dict]], Union[list[str], dict[str, any]]]]
-    ):
-        return self._create_values
-
-    @create_values.setter
-    def create_values(
-        self,
-        value: (
-            Optional[Callable[[], Union[list[str], dict[str, any]]]]
-            | Optional[Callable[[Optional[dict]], Union[list[str], dict[str, any]]]]
-        ),
-    ):
-        self._create_values = value
-        self._create_values_has_no_args = (
-            not self._has_non_default_or_named_config_arg(value) if value else None
-        )
-
-    def get(self, config: Optional[dict] = None):
-        if not self.config_values and self.create_values:
-            return self.get_latest(config)
-        return self.config_values
-
-    def get_latest(self, config: Optional[dict] = None):
-        if self.create_values:
-            if self._create_values_has_no_args:
-                self.config_values = self.create_values()
-            else:
-                self.config_values = self.create_values(config)
-        return self.config_values
-
-    def can_ignore_validation(self, current_config: dict) -> bool:
-        if not self.is_ignore_validation:
-            return False
-        return self.is_ignore_validation(current_config)
-
-
-# prepare configuration-items for video-height that require inter-dependent validation:
-config_item_video_output_height = ConfigurationItem(
-    ["video", "height"], None
-)  # omit validation here & "back-reference", see below
-config_item_video_converter_height = ConfigurationItem(
-    ["video", "converter", "height"],
-    None,
-    is_valid_value=partial(
-        is_positive_number_and_equal_to_config_path,
-        config_path=config_item_video_output_height.config_path,
-    ),
-)
-# no set "back-reference" validation against config_item_video_converter_height:
-config_item_video_output_height.is_valid_value = partial(
-    is_positive_number_and_equal_to_config_path,
-    config_path=config_item_video_converter_height.config_path,
-)
-
-# prepare configuration-items for video-width that require inter-dependent validation:
-config_item_video_output_width = ConfigurationItem(
-    ["video", "width"], None
-)  # omit validation here & "back-reference", see below
-config_item_video_converter_width = ConfigurationItem(
-    ["video", "converter", "width"],
-    None,
-    is_valid_value=partial(
-        is_positive_number_and_equal_to_config_path,
-        config_path=config_item_video_output_width.config_path,
-    ),
-)
-# no set "back-reference" validation against config_item_video_converter_width:
-config_item_video_output_width.is_valid_value = partial(
-    is_positive_number_and_equal_to_config_path,
-    config_path=config_item_video_converter_width.config_path,
-)
-
-
-CONFIG_ITEMS: dict[str, ConfigurationItem] = {
-<<<<<<< HEAD
-    "use_audio": ConfigurationItem(
-        ["audio", "use_audio"],
-        {
-            "Use Audio": True,
-            "Disable Audio": False,
-        },
-    ),
-    "use_video": ConfigurationItem(
-        ["video", "use_video"],
-        {
-            "Use Video": True,
-            "Disable Video": False,
-        },
-    ),
-    "audio_input_devices": ConfigurationItem(
-        ["audio", "input_device"],
-        partial(get_audio_devices, is_input=True, logger=_logger),
-    ),
-    "audio_output_devices": ConfigurationItem(
-        ["audio", "output_device"],
-        partial(get_audio_devices, is_input=False, logger=_logger),
-    ),
-    "video_converters": ConfigurationItem(
-        ["video", "converter", "cls"],
-        {
-            "Avatar": AVATAR_CONVERTER,
-            "FaceMask": "stream_processing.models.FaceMask",
-            "Echo (No Anonymization)": "stream_processing.models.Echo",
-        },
-    ),
-    "video_avatars": ConfigurationItem(
-        ["video", "converter", "avatar_uri"],
-        partial(get_avatars_for_config, logger=_logger),
-    ),
-    "avatar_renderer": ConfigurationItem(
-        ["video", "converter", "avatar_renderer"],
-        {
-            "OpenGL App (Default)": RenderAppType.OPENGL_APP.value,
-            "Browser (Chrome)": RenderAppType.BROWSER.value,
-        },
-    ),
-    "avatar_ws_port": ConfigurationItem(
-        ["video", "converter", "ws_port"],
-        None,
-        is_valid_value=wrap_simple_validate(is_port_valid),
-    ),
-    "output_window": ConfigurationItem(
-        ["video", "output_window"],
-        {
-            "Show Video Output Window": True,
-            "Do Not Show Output Video": False,
-        },
-    ),
-    "avatar_render_window": ConfigurationItem(
-        ["video", "converter", "show_renderer_window"],
-        {
-            "Show Avatar Renderer Window": True,
-            "Do Not Show Avatar Renderer Window": False,
-        },
-    ),
-=======
-
-    'use_audio': ConfigurationItem(['audio', 'use_audio'], {
-        'Use Audio':        True,
-        'Disable Audio':    False,
-    }),
-
-    'use_video': ConfigurationItem(['video', 'use_video'], {
-        'Use Video':        True,
-        'Disable Video':    False,
-    }),
-
-    'audio_input_devices': ConfigurationItem(['audio', 'input_device'],
-                                             partial(get_audio_devices, is_input=True, logger=_logger)),
-
-    'audio_output_devices': ConfigurationItem(['audio', 'output_device'],
-                                              partial(get_audio_devices, is_input=False, logger=_logger)),
-
-    'video_converters': ConfigurationItem(['video', 'converter', 'cls'], {
-        'Avatar':                   AVATAR_CONVERTER,
-        'FaceMask':                 'stream_processing.models.FaceMask',
-        'Echo (No Anonymization)':  'stream_processing.models.Echo',
-    }),
-    'video_avatars': ConfigurationItem(['video', 'converter', 'avatar_uri'],
-                                       partial(get_avatars_for_config, logger=_logger)),
-
-    'avatar_renderer': ConfigurationItem(['video', 'converter', 'avatar_renderer'], {
-        'OpenGL App (Default)': RenderAppType.OPENGL_APP.value,
-        'Browser (Chrome)':     RenderAppType.BROWSER.value,
-    }),
-
-    'avatar_ws_port': ConfigurationItem(['video', 'converter', 'ws_port'], None,
-                                        is_valid_value=wrap_simple_validate(is_port_valid)),
-
-    'output_window': ConfigurationItem(['video', 'output_window'], {
-        'Show Video Output Window': True,
-        'Do Not Show Output Video': False,
-    }),
-
-    'avatar_render_window': ConfigurationItem(['video', 'converter', 'show_renderer_window'], {
-        'Show Avatar Renderer Window':        True,
-        'Do Not Show Avatar Renderer Window': False,
-    }),
-
-    
-    'use_previous_context': ConfigurationItem(['audio','converter','prev_ctx','use_previous_ctx'], {
-        'Use previous context':     True,
-        'Disable previous context': False,
-    }),
-
-    'previous_max_sample': ConfigurationItem(['audio','converter', 'prev_ctx','max_samples'], {
-        '<DEFAULT>': 0,
-        '320' :    320 ,
-        '1600':    1600,
-        '3200':    3200,
-        '4800':    4800,
-        '8000':    8000,
-
-    }),
-
-    'use_lookahead_context': ConfigurationItem(['audio','converter', 'lookahead_ctx','use_lookahead_ctx'], {
-        'Use lookahead context':     True,
-        'Disable lookahead context': False,
-    }),
-
-    'lookahead_max_sample': ConfigurationItem(['audio','converter', 'lookahead_ctx','max_samples'], {
-        '<DEFAULT>': 0,
-        '1600':    1600,
-        '3200':    3200,
-        '4800':    4800,
-    }),
-    
->>>>>>> 05bda8f2
-    # DISABLED selecting virtual-camera backend via combo-box (only enabled/disabled check-box for now):
-    # 'output_virtual_cam': ConfigurationItem(['video', 'output_virtual_cam'], get_virtual_camera_backends),
-    "output_virtual_cam": ConfigurationItem(
-        ["video", "output_virtual_cam"],
-        {
-            "Enable Virtual Camera Output": True,
-            "Disable Virtual Camera Output": False,
-        },
-    ),
-    "video_output_height": config_item_video_output_height,
-    "video_converter_height": config_item_video_converter_height,
-    "video_output_width": config_item_video_output_width,
-    "video_converter_width": config_item_video_converter_width,
-    "video_output_fps": ConfigurationItem(
-        ["video", "max_fps"],
-        None,
-        is_valid_value=wrap_simple_validate(is_positive_number),
-    ),
-    "anonymizers": ConfigurationItem(
-        ["audio", "converter", "cls"],
-        {
-            "kNN-VC": "stream_processing.models.KnnVC",
-            "Private kNN-VC": "stream_processing.models.PrivateKnnVC",
-            "Mimi-VC": "stream_processing.models.MimiVC",
-        },
-    ),
-    "audio_voices": ConfigurationItem(
-        ["audio", "converter", "target_feats_path"],
-        lambda config: get_voices_from(
-            dir_path=get_voices_dir_for_anonymizer(config), logger=_logger
-        ),
-    ),
-    "log_levels": ConfigurationItem(
-        ["log_level"],
-        {
-            "<DEFAULT>": "INFO",
-            "CRITICAL": "CRITICAL",
-            "ERROR": "ERROR",
-            "WARN": "WARNING",
-            "INFO": "INFO",
-            "DEBUG": "DEBUG",
-        },
-    ),
-    "gui_log_levels": ConfigurationItem(
-        ["gui_log_level"],
-        {
-            "<DEFAULT>": None,
-            "CRITICAL": "CRITICAL",
-            "ERROR": "ERROR",
-            "WARN": "WARNING",
-            "INFO": "INFO",
-            "DEBUG": "DEBUG",
-        },
-    ),
-    "disable_console_logging": ConfigurationItem(
-        ["disable_console_logging"],
-        {
-            "<DEFAULT> (Disable)": None,
-            "Disable Logging To Console": True,
-            "Enable Logging To Console": False,
-        },
-    ),
-    # FIXME current implementation of `return_camera_indices()` takes too long -> find better solution
-    "video_input_devices": ConfigurationItem(
-        ["video", "input_device"], partial(get_camera_device_items, logger=_logger)
-    ),
-}
-""" definitions of configuration-items that should be configurable by users in GUI """
-
-
-IGNORE_CONFIG_ITEM_KEYS = {
-    "video_input_devices"
-}  # FIXME remove entry 'video_input_devices': should also handle video input-device, when retrieving valid list is more performant
-"""
-configuration-item keys (in `CONFIG_ITEMS`) that should currently be ignored (e.g. due to performance issues)
-"""
-
-
-def is_media_disabled(
-    media: Union[Literal["audio"], Literal["video"]], config: dict
-) -> bool:
-    field = "use_" + media
-    val, _, _ = get_current_value_and_config_path_for(config, [media, field])
-    return val is False
-
-
-def _do_set_ignore_validation_helpers():
-    """
-    HELPER: initialize & set helper function for config-items that indicate, if their validation can be ignored
-            (based on the config-values at that time)
-    """
-    # audio-configs that can be ignored, if audio is disabled:
-    CONFIG_ITEMS["audio_input_devices"].is_ignore_validation = partial(
-        is_media_disabled, "audio"
-    )
-    CONFIG_ITEMS["audio_voices"].is_ignore_validation = partial(
-        is_media_disabled, "audio"
-    )
-    CONFIG_ITEMS["audio_output_devices"].is_ignore_validation = partial(
-        is_media_disabled, "audio"
-    )
-
-    # video-configs that can be ignored, if video is disabled:
-    CONFIG_ITEMS["video_input_devices"].is_ignore_validation = partial(
-        is_media_disabled, "video"
-    )
-    CONFIG_ITEMS["video_converters"].is_ignore_validation = partial(
-        is_media_disabled, "video"
-    )
-    CONFIG_ITEMS["output_window"].is_ignore_validation = partial(
-        is_media_disabled, "video"
-    )
-    CONFIG_ITEMS["output_virtual_cam"].is_ignore_validation = partial(
-        is_media_disabled, "video"
-    )
-
-    CONFIG_ITEMS["video_output_fps"].is_ignore_validation = partial(
-        is_media_disabled, "video"
-    )
-    CONFIG_ITEMS["video_output_width"].is_ignore_validation = partial(
-        is_media_disabled, "video"
-    )
-    CONFIG_ITEMS["video_converter_width"].is_ignore_validation = partial(
-        is_media_disabled, "video"
-    )
-    CONFIG_ITEMS["video_output_height"].is_ignore_validation = partial(
-        is_media_disabled, "video"
-    )
-    CONFIG_ITEMS["video_converter_height"].is_ignore_validation = partial(
-        is_media_disabled, "video"
-    )
-
-    # custom (i.e. more complicated) config-settings that depend on other / multiple other config-values
-
-    def can_ignore_avatar_validation(config: dict):
-        if is_media_disabled("video", config):
-            return True
-        val, _, _ = get_current_value_and_config_path_for(
-            config, CONFIG_ITEMS["video_converters"].config_path
-        )
-        return val != AVATAR_CONVERTER
-
-    def can_ignore_browser_avatar_validation(config: dict):
-        if can_ignore_avatar_validation(config):
-            return True
-        val, _, _ = get_current_value_and_config_path_for(
-            config, CONFIG_ITEMS["avatar_renderer"].config_path
-        )
-        return val != RenderAppType.BROWSER.value
-
-    CONFIG_ITEMS["video_avatars"].is_ignore_validation = can_ignore_avatar_validation
-    CONFIG_ITEMS["avatar_renderer"].is_ignore_validation = can_ignore_avatar_validation
-    CONFIG_ITEMS["avatar_render_window"].is_ignore_validation = (
-        can_ignore_avatar_validation
-    )
-    CONFIG_ITEMS["avatar_ws_port"].is_ignore_validation = (
-        can_ignore_browser_avatar_validation
-    )
-
-
-# do apply ignore-validation helpers for config-items:
-_do_set_ignore_validation_helpers()
+import logging
+from functools import partial
+from inspect import signature, Parameter
+from typing import Callable, Union, Optional, Literal
+
+from .config_utils import (
+    get_audio_devices,
+    get_camera_device_items,
+    get_voices_dir_for_anonymizer,
+    get_voices_from,
+    get_current_value_and_config_path_for,
+    is_port_valid,
+    is_positive_number,
+    wrap_simple_validate,
+    is_positive_number_and_equal_to_config_path,
+    get_avatars_for_config,
+)
+from ..models.avatar.avatar import RenderAppType
+
+
+_logger = logging.getLogger("gui.config_items")
+
+
+NO_SELECTION: str = "<no selection>"
+""" 
+a dummy label/item-data in case the current config-object has missing or invalid value, i.e. cannot be set to selected
+
+i.e. this label/item-data indicates that the corresponding widget (or its underlying configuration-field) 
+has an invalid value.
+"""
+
+AVATAR_CONVERTER: str = "stream_processing.models.Avatar"
+""" for reference: the configuration value for selecting the avatar-converter (video anonymization) """
+
+
+class ConfigurationItem:
+    """
+    class for specifying configuration items:
+    an access path (in the configuration dictionary) and a list of possible, valid configuration-values
+    (i.e. that can be safely applied to the configuration).
+
+    1. (infinite) Generative configuration values:
+
+    In case the configuration is infinite (or would require a large list/dictionary), and setting the
+    configuration-value is done with an input field (e.g. for entering strings or numbers), the ConfigurationItem
+    should be set with a validator function `is_valid_value(value, config | None) -> bool`.
+
+
+    2. (finite) Closed-list configuration values:
+
+    The configuration-values are either a (string) list, or a dictionary of labels and configuration values.
+    Alternatively, a generator-function can be supplied that creates the configuration-values.
+
+    The configuration-values should be accessed either by `ConfigurationItem.get()` or by
+    `ConfigurationItem.get_latest()`; the latter one updates values with the generator-function,
+    if one was supplied.
+    """
+
+    def __init__(
+        self,
+        configuration_path: list[str],
+        configuration_values: (
+            list[str]
+            | dict[str, any]
+            | Callable[[], Union[list[str], dict[str, any]]]
+            | Callable[[Optional[dict]], Union[list[str], dict[str, any]]]
+            | None
+        ),
+        is_ignore_validation: Optional[Callable[[dict], bool]] = None,
+        is_valid_value: Optional[Callable[[any, Optional[dict]], bool]] = None,
+    ):
+        """
+
+        :param configuration_path: the "path" to the configuration property within the YAML configuration structure
+                                   (each entry in the path list represents 1 hierarchy level, the last being the
+                                    property name itself, e.g. `["video", "use_video"]`)
+        :param configuration_values: the allowed configuration values (also see class comment on more details)
+        :param is_ignore_validation: OPTIONAL helper function that will indicate, if based on the current configuration
+                                     values this configuration item can be ignored
+                                     (i.e. does not require to have a valid value at the moment):  \
+                                     `is_ignore_validation(current_config: Dict) -> bool`
+        :param is_valid_value: OPTIONAL helper function for validating, if the configuration item currently has a valid
+                               value: by default (i.e. if omitted) a valid value will be determined by using the
+                               `configuration_values` parameter; if validation needs special processing (e.g. depends on
+                               other configuration values), it can be implemented by using & setting this helper method:  \
+                               `is_valid_value(current_config: Dict) -> bool`
+        """
+        self.config_path: list[str] = configuration_path
+        self.is_ignore_validation: Optional[Callable[[dict], bool]] = (
+            is_ignore_validation
+        )
+        self.is_valid_value: Optional[Callable[[any, Optional[dict]], bool]] = (
+            is_valid_value
+        )
+        self._create_values_has_no_args: Optional[bool] = None
+        if callable(configuration_values):
+            self.create_values: (
+                Optional[Callable[[], Union[list[str], dict[str, any]]]]
+                | Optional[Callable[[Optional[dict]], Union[list[str], dict[str, any]]]]
+            ) = configuration_values
+            self.config_values: Optional[Union[list[str], dict[str, any]]] = None
+        else:
+            self.create_values: (
+                Optional[Callable[[], Union[list[str], dict[str, any]]]]
+                | Optional[Callable[[Optional[dict]], Union[list[str], dict[str, any]]]]
+            ) = None
+            self.config_values: Optional[Union[list[str], dict[str, any]]] = (
+                configuration_values
+            )
+
+    @staticmethod
+    def _has_non_default_or_named_config_arg(func: Callable) -> bool:
+        """helper to determine, if a `create_values()` function has the (optional) config-parameter or not"""
+        for p in signature(func).parameters.values():
+            # heuristic: if a parameter has name "config", then TRUE
+            if p.name == "config":
+                return True
+            # heuristic: if there is any parameter that has NO default value set, then TRUE
+            if p.default == Parameter.empty:
+                return True
+        return False
+
+    @property
+    def create_values(
+        self,
+    ) -> (
+        Optional[Callable[[], Union[list[str], dict[str, any]]]]
+        | Optional[Callable[[Optional[dict]], Union[list[str], dict[str, any]]]]
+    ):
+        return self._create_values
+
+    @create_values.setter
+    def create_values(
+        self,
+        value: (
+            Optional[Callable[[], Union[list[str], dict[str, any]]]]
+            | Optional[Callable[[Optional[dict]], Union[list[str], dict[str, any]]]]
+        ),
+    ):
+        self._create_values = value
+        self._create_values_has_no_args = (
+            not self._has_non_default_or_named_config_arg(value) if value else None
+        )
+
+    def get(self, config: Optional[dict] = None):
+        if not self.config_values and self.create_values:
+            return self.get_latest(config)
+        return self.config_values
+
+    def get_latest(self, config: Optional[dict] = None):
+        if self.create_values:
+            if self._create_values_has_no_args:
+                self.config_values = self.create_values()
+            else:
+                self.config_values = self.create_values(config)
+        return self.config_values
+
+    def can_ignore_validation(self, current_config: dict) -> bool:
+        if not self.is_ignore_validation:
+            return False
+        return self.is_ignore_validation(current_config)
+
+
+# prepare configuration-items for video-height that require inter-dependent validation:
+config_item_video_output_height = ConfigurationItem(
+    ["video", "height"], None
+)  # omit validation here & "back-reference", see below
+config_item_video_converter_height = ConfigurationItem(
+    ["video", "converter", "height"],
+    None,
+    is_valid_value=partial(
+        is_positive_number_and_equal_to_config_path,
+        config_path=config_item_video_output_height.config_path,
+    ),
+)
+# no set "back-reference" validation against config_item_video_converter_height:
+config_item_video_output_height.is_valid_value = partial(
+    is_positive_number_and_equal_to_config_path,
+    config_path=config_item_video_converter_height.config_path,
+)
+
+# prepare configuration-items for video-width that require inter-dependent validation:
+config_item_video_output_width = ConfigurationItem(
+    ["video", "width"], None
+)  # omit validation here & "back-reference", see below
+config_item_video_converter_width = ConfigurationItem(
+    ["video", "converter", "width"],
+    None,
+    is_valid_value=partial(
+        is_positive_number_and_equal_to_config_path,
+        config_path=config_item_video_output_width.config_path,
+    ),
+)
+# no set "back-reference" validation against config_item_video_converter_width:
+config_item_video_output_width.is_valid_value = partial(
+    is_positive_number_and_equal_to_config_path,
+    config_path=config_item_video_converter_width.config_path,
+)
+
+
+CONFIG_ITEMS: dict[str, ConfigurationItem] = {
+    'use_audio': ConfigurationItem(['audio', 'use_audio'], {
+        'Use Audio':        True,
+        'Disable Audio':    False,
+    }),
+
+    'use_video': ConfigurationItem(['video', 'use_video'], {
+        'Use Video':        True,
+        'Disable Video':    False,
+    }),
+
+    'audio_input_devices': ConfigurationItem(['audio', 'input_device'],
+                                             partial(get_audio_devices, is_input=True, logger=_logger)),
+
+    'audio_output_devices': ConfigurationItem(['audio', 'output_device'],
+                                              partial(get_audio_devices, is_input=False, logger=_logger)),
+
+    'video_converters': ConfigurationItem(['video', 'converter', 'cls'], {
+        'Avatar':                   AVATAR_CONVERTER,
+        'FaceMask':                 'stream_processing.models.FaceMask',
+        'Echo (No Anonymization)':  'stream_processing.models.Echo',
+    }),
+    'video_avatars': ConfigurationItem(['video', 'converter', 'avatar_uri'],
+                                       partial(get_avatars_for_config, logger=_logger)),
+
+    'avatar_renderer': ConfigurationItem(['video', 'converter', 'avatar_renderer'], {
+        'OpenGL App (Default)': RenderAppType.OPENGL_APP.value,
+        'Browser (Chrome)':     RenderAppType.BROWSER.value,
+    }),
+
+    'avatar_ws_port': ConfigurationItem(['video', 'converter', 'ws_port'], None,
+                                        is_valid_value=wrap_simple_validate(is_port_valid)),
+
+    'output_window': ConfigurationItem(['video', 'output_window'], {
+        'Show Video Output Window': True,
+        'Do Not Show Output Video': False,
+    }),
+
+    'avatar_render_window': ConfigurationItem(['video', 'converter', 'show_renderer_window'], {
+        'Show Avatar Renderer Window':        True,
+        'Do Not Show Avatar Renderer Window': False,
+    }),
+
+    
+    'use_previous_context': ConfigurationItem(['audio','converter','prev_ctx','use_previous_ctx'], {
+        'Use previous context':     True,
+        'Disable previous context': False,
+    }),
+
+    'previous_max_sample': ConfigurationItem(['audio','converter', 'prev_ctx','max_samples'], {
+        '<DEFAULT>': 0,
+        '320' :    320 ,
+        '1600':    1600,
+        '3200':    3200,
+        '4800':    4800,
+        '8000':    8000,
+
+    }),
+
+    'use_lookahead_context': ConfigurationItem(['audio','converter', 'lookahead_ctx','use_lookahead_ctx'], {
+        'Use lookahead context':     True,
+        'Disable lookahead context': False,
+    }),
+
+    'lookahead_max_sample': ConfigurationItem(['audio','converter', 'lookahead_ctx','max_samples'], {
+        '<DEFAULT>': 0,
+        '1600':    1600,
+        '3200':    3200,
+        '4800':    4800,
+    }),
+    
+    # DISABLED selecting virtual-camera backend via combo-box (only enabled/disabled check-box for now):
+    # 'output_virtual_cam': ConfigurationItem(['video', 'output_virtual_cam'], get_virtual_camera_backends),
+    "output_virtual_cam": ConfigurationItem(
+        ["video", "output_virtual_cam"],
+        {
+            "Enable Virtual Camera Output": True,
+            "Disable Virtual Camera Output": False,
+        },
+    ),
+    "video_output_height": config_item_video_output_height,
+    "video_converter_height": config_item_video_converter_height,
+    "video_output_width": config_item_video_output_width,
+    "video_converter_width": config_item_video_converter_width,
+    "video_output_fps": ConfigurationItem(
+        ["video", "max_fps"],
+        None,
+        is_valid_value=wrap_simple_validate(is_positive_number),
+    ),
+    "anonymizers": ConfigurationItem(
+        ["audio", "converter", "cls"],
+        {
+            "kNN-VC": "stream_processing.models.KnnVC",
+            "Private kNN-VC": "stream_processing.models.PrivateKnnVC",
+            "Mimi-VC": "stream_processing.models.MimiVC",
+        },
+    ),
+    "audio_voices": ConfigurationItem(
+        ["audio", "converter", "target_feats_path"],
+        lambda config: get_voices_from(
+            dir_path=get_voices_dir_for_anonymizer(config), logger=_logger
+        ),
+    ),
+    "log_levels": ConfigurationItem(
+        ["log_level"],
+        {
+            "<DEFAULT>": "INFO",
+            "CRITICAL": "CRITICAL",
+            "ERROR": "ERROR",
+            "WARN": "WARNING",
+            "INFO": "INFO",
+            "DEBUG": "DEBUG",
+        },
+    ),
+    "gui_log_levels": ConfigurationItem(
+        ["gui_log_level"],
+        {
+            "<DEFAULT>": None,
+            "CRITICAL": "CRITICAL",
+            "ERROR": "ERROR",
+            "WARN": "WARNING",
+            "INFO": "INFO",
+            "DEBUG": "DEBUG",
+        },
+    ),
+    "disable_console_logging": ConfigurationItem(
+        ["disable_console_logging"],
+        {
+            "<DEFAULT> (Disable)": None,
+            "Disable Logging To Console": True,
+            "Enable Logging To Console": False,
+        },
+    ),
+    # FIXME current implementation of `return_camera_indices()` takes too long -> find better solution
+    "video_input_devices": ConfigurationItem(
+        ["video", "input_device"], partial(get_camera_device_items, logger=_logger)
+    ),
+}
+""" definitions of configuration-items that should be configurable by users in GUI """
+
+
+IGNORE_CONFIG_ITEM_KEYS = {
+    "video_input_devices"
+}  # FIXME remove entry 'video_input_devices': should also handle video input-device, when retrieving valid list is more performant
+"""
+configuration-item keys (in `CONFIG_ITEMS`) that should currently be ignored (e.g. due to performance issues)
+"""
+
+
+def is_media_disabled(
+    media: Union[Literal["audio"], Literal["video"]], config: dict
+) -> bool:
+    field = "use_" + media
+    val, _, _ = get_current_value_and_config_path_for(config, [media, field])
+    return val is False
+
+
+def _do_set_ignore_validation_helpers():
+    """
+    HELPER: initialize & set helper function for config-items that indicate, if their validation can be ignored
+            (based on the config-values at that time)
+    """
+    # audio-configs that can be ignored, if audio is disabled:
+    CONFIG_ITEMS["audio_input_devices"].is_ignore_validation = partial(
+        is_media_disabled, "audio"
+    )
+    CONFIG_ITEMS["audio_voices"].is_ignore_validation = partial(
+        is_media_disabled, "audio"
+    )
+    CONFIG_ITEMS["audio_output_devices"].is_ignore_validation = partial(
+        is_media_disabled, "audio"
+    )
+
+    # video-configs that can be ignored, if video is disabled:
+    CONFIG_ITEMS["video_input_devices"].is_ignore_validation = partial(
+        is_media_disabled, "video"
+    )
+    CONFIG_ITEMS["video_converters"].is_ignore_validation = partial(
+        is_media_disabled, "video"
+    )
+    CONFIG_ITEMS["output_window"].is_ignore_validation = partial(
+        is_media_disabled, "video"
+    )
+    CONFIG_ITEMS["output_virtual_cam"].is_ignore_validation = partial(
+        is_media_disabled, "video"
+    )
+
+    CONFIG_ITEMS["video_output_fps"].is_ignore_validation = partial(
+        is_media_disabled, "video"
+    )
+    CONFIG_ITEMS["video_output_width"].is_ignore_validation = partial(
+        is_media_disabled, "video"
+    )
+    CONFIG_ITEMS["video_converter_width"].is_ignore_validation = partial(
+        is_media_disabled, "video"
+    )
+    CONFIG_ITEMS["video_output_height"].is_ignore_validation = partial(
+        is_media_disabled, "video"
+    )
+    CONFIG_ITEMS["video_converter_height"].is_ignore_validation = partial(
+        is_media_disabled, "video"
+    )
+
+    # custom (i.e. more complicated) config-settings that depend on other / multiple other config-values
+
+    def can_ignore_avatar_validation(config: dict):
+        if is_media_disabled("video", config):
+            return True
+        val, _, _ = get_current_value_and_config_path_for(
+            config, CONFIG_ITEMS["video_converters"].config_path
+        )
+        return val != AVATAR_CONVERTER
+
+    def can_ignore_browser_avatar_validation(config: dict):
+        if can_ignore_avatar_validation(config):
+            return True
+        val, _, _ = get_current_value_and_config_path_for(
+            config, CONFIG_ITEMS["avatar_renderer"].config_path
+        )
+        return val != RenderAppType.BROWSER.value
+
+    CONFIG_ITEMS["video_avatars"].is_ignore_validation = can_ignore_avatar_validation
+    CONFIG_ITEMS["avatar_renderer"].is_ignore_validation = can_ignore_avatar_validation
+    CONFIG_ITEMS["avatar_render_window"].is_ignore_validation = (
+        can_ignore_avatar_validation
+    )
+    CONFIG_ITEMS["avatar_ws_port"].is_ignore_validation = (
+        can_ignore_browser_avatar_validation
+    )
+
+
+# do apply ignore-validation helpers for config-items:
+_do_set_ignore_validation_helpers()